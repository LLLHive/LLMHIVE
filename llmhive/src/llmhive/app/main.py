--- conflicted
+++ resolved
@@ -539,13 +539,14 @@
 except ImportError as e:
     logger.debug("OpenRouter scheduler router not available: %s", e)
 
-<<<<<<< HEAD
-# Include Collaboration router for multi-user shared sessions
+# Include Collaboration router for multi-user shared sessions (REST API)
 try:
     from .routers import collaborate as collaborate_router
     app.include_router(collaborate_router.router, prefix="/api/v1")
     logger.info("Collaboration router enabled at /api/v1/collaborate")
-=======
+except ImportError as e:
+    logger.debug("Collaboration router not available: %s", e)
+
 # Enhancement-2: Include orchestrator metrics router (at /api/v1/metrics)
 try:
     from .api.orchestrator_metrics import router as orchestrator_metrics_router
@@ -559,6 +560,5 @@
     from .routers.collab import router as collab_router
     app.include_router(collab_router, prefix="/ws")
     logger.info("✓ WebSocket collaboration routes registered at /ws/")
->>>>>>> 12ab2a56
 except ImportError as e:
-    logger.debug("Collaboration router not available: %s", e)+    logger.debug("WebSocket collaboration router not available: %s", e)